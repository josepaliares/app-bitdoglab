import React from "react";

<<<<<<< HEAD
export type SliderVariant =
  | "red"
  | "green"
  | "blue"
  | "default"
  | "pianoTones";
=======
// Define available slider variants
export type SliderVariant = 'red' | 'green' | 'blue' | 'volume' | 'numeric' | 'default';
>>>>>>> 39098d67

interface SliderProps {
  value: number;
  onChange: (value: number) => void;
  label?: string;
  variant?: SliderVariant;
  min?: number;
  max?: number;
  step?: number;
  width?: string;
  showValue?: boolean;
  customTrackClass?: string;
  customThumbClass?: string;
}

const Slider: React.FC<SliderProps> = ({
  value,
  onChange,
  label,
  variant = "default",
  min,
  max,
  step,
  width = "w-[250px]",
  showValue = true,
  customThumbClass,
  customTrackClass,
}) => {
  if (variant === "pianoTones") {
    const minVal = 1;
    const maxVal = 7;
    const stepVal = 1;
    const labels = ["1", "2", "3", "4", "5", "6", "7"];


    const handleChange = (e: React.ChangeEvent<HTMLInputElement>) => {
      onChange(parseInt(e.target.value));
    };

    return (
      <div className="flex flex-col items-center w-full max-w-[250px]">
        {/* Labels alinhadas com o slider */}
        <div className="flex justify-between w-full mb-1 text-sm text-muted-foreground mr-1">
          {labels.map((label, index) => (
            <span key={index} className="text-center w-4">
              {label}
            </span>
          ))}
        </div>

        {/* Slider com texto Grave e Agudo */}
        <div className="flex flex-row items-center gap-2">
          <span className="text-ubuntu font-medium text-md">Grave</span>

          <input
            type="range"
            min={minVal}
            max={maxVal}
            step={stepVal}
            value={value}
            onChange={handleChange}
            className={`${width} h-[10px] rounded-lg appearance-none outline-none cursor-pointer ${
              customTrackClass ?? "bg-gray-300"
            } ${customThumbClass ?? ""}`}
            aria-label="Buzzer 7 steps slider"
          />

          <span className="text-ubuntu font-medium text-md">Agudo</span>

          {/* Valor numérico */}
          {showValue && (
            <span className="ml-2 font-ubuntu text-md">{value}</span>
          )}
        </div>
      </div>
    );
  }

  const finalMin = min ?? 0;
  const finalMax = max ?? 255;
  const finalStep = step ?? 1;

  const getDefaultLabel = () => {
    switch (variant) {
<<<<<<< HEAD
      case "red":
        return "R";
      case "green":
        return "G";
      case "blue":
        return "B";
      default:
        return "";
=======
      case 'red': return 'R';
      case 'green': return 'G';
      case 'blue': return 'B';
      case 'volume': return 'Volume';
      default: return '';
>>>>>>> 39098d67
    }
  };

  const displayLabel = label ?? getDefaultLabel();

  const getTrackGradient = () => {
    switch (variant) {
      case "red":
        return "bg-gradient-to-r from-black to-rgb-red";
      case "green":
        return "bg-gradient-to-r from-black to-rgb-green";
      case "blue":
        return "bg-gradient-to-r from-black to-rgb-blue";
      default:
        return "bg-gray-30";
    }
  };

  const handleChange = (event: React.ChangeEvent<HTMLInputElement>) => {
    onChange(parseFloat(event.target.value));
  };

  const getAriaLabel = () => {
    if (label) return `${label} slider`;
    return `${variant} slider`;
  };

  return (
    <div className="flex items-center gap-3 mt-2">
      {displayLabel && (
        <label className="text-right font-medium font-ubuntu text-md mr-2">
          {displayLabel}:
        </label>
      )}
      <input
        type="range"
        value={value}
        onChange={handleChange}
        min={finalMin}
        max={finalMax}
        step={finalStep}
        className={`${width} h-[10px] rounded-lg appearance-none outline-none cursor-pointer ${getTrackGradient()} ${
          customThumbClass ?? ""
        }`}
        aria-label={getAriaLabel()}
      />
      {showValue && <span className="w-8 text-left">{value}</span>}
    </div>
  );
};

export default Slider;<|MERGE_RESOLUTION|>--- conflicted
+++ resolved
@@ -1,16 +1,13 @@
 import React from "react";
 
-<<<<<<< HEAD
 export type SliderVariant =
   | "red"
   | "green"
   | "blue"
+  | "volume"
+  | "numeric"
   | "default"
   | "pianoTones";
-=======
-// Define available slider variants
-export type SliderVariant = 'red' | 'green' | 'blue' | 'volume' | 'numeric' | 'default';
->>>>>>> 39098d67
 
 interface SliderProps {
   value: number;
@@ -95,7 +92,6 @@
 
   const getDefaultLabel = () => {
     switch (variant) {
-<<<<<<< HEAD
       case "red":
         return "R";
       case "green":
@@ -104,13 +100,6 @@
         return "B";
       default:
         return "";
-=======
-      case 'red': return 'R';
-      case 'green': return 'G';
-      case 'blue': return 'B';
-      case 'volume': return 'Volume';
-      default: return '';
->>>>>>> 39098d67
     }
   };
 
