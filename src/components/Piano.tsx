--- conflicted
+++ resolved
@@ -24,16 +24,9 @@
   };
 
   return (
-<<<<<<< HEAD
-    <div className="flex flex-col items-center gap-4 p-6">
-      {/* Container do piano */}
-      <div className="relative bg-gradient-to-b from-surface to-background p-4 rounded-lg shadow-lg">
-        <div className="relative flex">
-=======
     <div className="w-full flex flex-col items-center gap-4 p-4">
-      <div className="relative bg-gradient-to-b from-gray-100 to-gray-200 p-4 rounded-lg shadow-lg max-w-full overflow-x-auto">
+      <div className="relative bg-gradient-to-b from-surface to-background p-4 rounded-lg shadow-lg max-w-full overflow-x-auto">
         <div className="relative flex min-w-fit">
->>>>>>> 162552cc
           {/* Teclas brancas */}
           {whiteNotes.map((note) => (
             <PianoKey
