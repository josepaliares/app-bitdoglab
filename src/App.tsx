--- conflicted
+++ resolved
@@ -17,21 +17,13 @@
 import Botoes from "./pages/Buttons/Buttons";
 import BotoesInfo from "./pages/Buttons/ButtonsFluxograma";
 
-import Buzzers from "./pages/Buzzers/Buzzers";
-<<<<<<< HEAD
-import BuzzersGravar from "./pages/Buzzers/BuzzersGravar";
-import BuzzersInfoGravar from "./pages/Buzzers/BuzzersGravarFluxograma";
 import BuzzersTocar from "./pages/Buzzers/BuzzersTocar";
-import BuzzersInfoTocar from "./pages/Buzzers/BuzzersTocarFluxograma";
+import BuzzersInfo from "./pages/Buzzers/BuzzersFluxograma";
 import BuzzersTocarInfo1 from "./pages/Buzzers/BuzzersTocarInfo1";
 import BuzzersTocarInfo2 from "./pages/Buzzers/BuzzersTocarInfo2";
 import BuzzersTocarInfo3 from "./pages/Buzzers/BuzzersTocarInfo3";
 import BuzzersTocarInfo4 from "./pages/Buzzers/BuzzersTocarInfo4";
 import BuzzersTocarInfo5 from "./pages/Buzzers/BuzzersTocarInfo5";
-
-=======
-import BuzzersInfo from "./pages/Buzzers/BuzzersFluxograma";
->>>>>>> 86f2dfc8
 import Microfone from "./pages/Microphone/Microphone";
 import Display from "./pages/Display/Display";
 import Joystick from "./pages/Joystick/Joystick";
@@ -74,28 +66,16 @@
               <Route index element={<Botoes />} />
               <Route path="info" element={<BotoesInfo />} />
             </Route>
-            
-            <Route path="buzzers">
-              <Route index element={<Buzzers />} />
-<<<<<<< HEAD
-
-              <Route path="gravar">
-                <Route index element={<BuzzersGravar />}/>
-                <Route path="info" element={<BuzzersInfoGravar />} />
-              </Route>
 
               <Route path="tocar">
                 <Route index element={<BuzzersTocar />}/>
-                <Route path="info" element={<BuzzersInfoTocar />} />
+                <Route path="info" element={<BuzzersInfo />} />
                 <Route path="info1" element={<BuzzersTocarInfo1 />} />
                 <Route path="info2" element={<BuzzersTocarInfo2 />} />
                 <Route path="info3" element={<BuzzersTocarInfo3 />} />
                 <Route path="info4" element={<BuzzersTocarInfo4 />} />
                 <Route path="info5" element={<BuzzersTocarInfo5 />} />
               </Route>
-=======
-              <Route path="info" element={<BuzzersInfo />} />
->>>>>>> 86f2dfc8
             </Route>
             
             <Route path="microfone" element={<Microfone />} />
