--- conflicted
+++ resolved
@@ -20,15 +20,9 @@
 import Joystick from "./pages/Joystick/Joystick";
 import Neopixel from "./pages/Neopixel/Neopixel";
 import NeopixelInfo from "./pages/Neopixel/NeopixelInfo";
-<<<<<<< HEAD
+import RGBInfo from "./pages/Neopixel/RGBInfo";
 import LedRGB from "./pages/LedRGB/LedRGB";
 import LedRGBInfo from "./pages/LedRGB/LedRGBInfo";
-import BuzzersGravar from "./pages/Buzzers/BuzzersGravar";
-import BuzzersTocar from "./pages/Buzzers/BuzzersTocar";
-=======
->>>>>>> 6dc52cbc
-import RGBInfo from "./pages/Neopixel/RGBInfo";
-import LedRGB from "./pages/LedRGB/LedRGB";
 
 export function App() {
   return (
@@ -39,23 +33,6 @@
           <Route path="/" element={<SplashScreen />} />
           <Route path="/welcome" element={<Welcome />} />
           <Route path="/connection" element={<Connection />} />
-<<<<<<< HEAD
-          <Route path="/components" element={<Components />} />
-          <Route path="/components/botoes" element={<Botoes />} />
-          <Route path="/components/buzzers" element={<Buzzers />} />
-          <Route path="/components/buzzers/buzzersGravar" element={<BuzzersGravar />} />
-          <Route path="/components/buzzers/buzzersTocar" element={<BuzzersTocar />} />
-          <Route path="/components/microfone" element={<Microfone />} />
-          <Route path="/components/display" element={<Display />} />
-          <Route path="/components/joystick" element={<Joystick />} />
-          <Route path="/components/neopixel" element={<Neopixel />} />
-          <Route path="/components/neopixel/info" element={<NeopixelInfo />} />
-          <Route path="/components/neopixel/rgb-info" element={<RGBInfo />} />
-          <Route path="/components/ledrgb" element={<LedRGB />} />
-          <Route path="/components/ledrgb/info" element={<LedRGBInfo />} />
-          <Route path="/components/ledrgb/rgb-info" element={<RGBInfo />} />
-
-=======
           
           {/* Rota pai apenas para organização (não renderiza conteúdo) */}
           <Route path="/components">
@@ -78,10 +55,13 @@
               <Route path="rgb-info" element={<RGBInfo />} />
             </Route>
             
-            <Route path="ledrgb" element={<LedRGB />} />
+            <Route path="ledrgb">
+              <Route index element={<LedRGB />} />
+              <Route path="info" element={<LedRGBInfo />} />
+              <Route path="rgb-info" element={<RGBInfo />} />
+            </Route>
           </Route>
           
->>>>>>> 6dc52cbc
           <Route path="*" element={<NotFound />} />
         </Routes>
       </BrowserRouter>
