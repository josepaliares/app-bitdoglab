<<<<<<< HEAD
=======
import { useState } from 'react';
import { Button } from '@/components/ui/button';
import { useNavigate } from 'react-router-dom';
import LED from '@/components/LED';
import idea from "@/assets/imgs/lampada.png";
>>>>>>> b8bcedc5
import ColorPicker from '@/components/ColorPicker';
import { Header } from "@/components/Header";
import LED from '@/components/LED';
import { Button } from '@/components/ui/button';
import { useConnection } from "@/contexts/ConnectionContext";
import { useLedRGB } from '@/hooks/useLedRGB';

/**
 * LEDRgb - Um componente para controlar um único LED RGB
 * 
 * @returns {JSX.Element} - O componente LEDRgb renderizado
 */
export default function LEDRgb() {
  const { sendCommand } = useConnection();
  
  const {
      // Valores individuais de RGB e seus setters (mantidos para compatibilidade)
      valueR,
      valueG,
      valueB,
      setValueR,
      setValueG,
      setValueB,
      // Estado e manipuladores dos LED
      currentColor,
      handleClearL,
      handleSend
    } = useLedRGB(sendCommand);

  return (
    <>
<<<<<<< HEAD
      <Header
        title="Led RGB"
        showIdeaButton={true}
        ideaButtonPath="/components/ledrgb/info"
      />
      <div className="h-screen flex flex-col items-center gap-5">
        <h2 className="text-ubuntu font-medium text-md mb-10">
=======
      <div className="absolute top-5 left-5">
        <Button variant="blue" onClick={() => navigate('/components')}>
          Voltar
        </Button>
      </div>
      <img
        src={idea}
        alt="Como funciona?"
        className="absolute top-5 right-5 w-1/8 mb-4"
        onClick={() => navigate("/components/ledrgb/info")}
      />
      <div className="h-screen flex flex-col items-center justify-center gap-3.5">
        <h1 className="text-ubuntu font-medium text-lg">Led RGB</h1>
        <h2 className="text-ubuntu font-medium text-md mb-5">
>>>>>>> b8bcedc5
          Ajuste a cor do LED com os controles abaixo!
        </h2>
        
        {/* Componente LED único no centro */}
        <div className="mb-4">
          <LED 
            id="single-led" 
            color={currentColor}
            selected={false}
          />
        </div>
        
        {/* ColorPicker para ajustar os valores RGB */}
        <ColorPicker
          valueR={valueR}
          valueG={valueG}
          valueB={valueB}
          onChangeR={setValueR}
          onChangeG={setValueG}
          onChangeB={setValueB}
          showLabels={true}
          showValues={true}
        />
        
        {/* Botões de ação */}
        <div className='flex flex-row justify-center gap-3 mt-3'>
          <Button variant="whitePink" onClick={handleClearL}>Limpar</Button>
          <Button onClick={handleSend}>Enviar</Button>
        </div>
      </div>
    </>
  );
}<|MERGE_RESOLUTION|>--- conflicted
+++ resolved
@@ -1,11 +1,3 @@
-<<<<<<< HEAD
-=======
-import { useState } from 'react';
-import { Button } from '@/components/ui/button';
-import { useNavigate } from 'react-router-dom';
-import LED from '@/components/LED';
-import idea from "@/assets/imgs/lampada.png";
->>>>>>> b8bcedc5
 import ColorPicker from '@/components/ColorPicker';
 import { Header } from "@/components/Header";
 import LED from '@/components/LED';
@@ -37,7 +29,6 @@
 
   return (
     <>
-<<<<<<< HEAD
       <Header
         title="Led RGB"
         showIdeaButton={true}
@@ -45,22 +36,6 @@
       />
       <div className="h-screen flex flex-col items-center gap-5">
         <h2 className="text-ubuntu font-medium text-md mb-10">
-=======
-      <div className="absolute top-5 left-5">
-        <Button variant="blue" onClick={() => navigate('/components')}>
-          Voltar
-        </Button>
-      </div>
-      <img
-        src={idea}
-        alt="Como funciona?"
-        className="absolute top-5 right-5 w-1/8 mb-4"
-        onClick={() => navigate("/components/ledrgb/info")}
-      />
-      <div className="h-screen flex flex-col items-center justify-center gap-3.5">
-        <h1 className="text-ubuntu font-medium text-lg">Led RGB</h1>
-        <h2 className="text-ubuntu font-medium text-md mb-5">
->>>>>>> b8bcedc5
           Ajuste a cor do LED com os controles abaixo!
         </h2>
         
