import { Header } from "@/components/Header";
<<<<<<< HEAD
import DropdownSelector from "@/components/DropdownSelector";
import Selecter from "@/components/Selecter";
import { useState } from "react";
import LED from "@/components/LED";
import ColorPicker from "@/components/ColorPicker";
import { Button } from "@/components/ui/button";
import { useLedRGB } from "@/hooks/useLedRGB";
import Slider from "@/components/Slider";
import Cards from "@/components/Cards";
import bigx from "@/assets/imgs/BigX.png";
import smalx from "@/assets/imgs/SmalX.png";
import bigheart from "@/assets/imgs/BigHeart.png";
import smalheart from "@/assets/imgs/SmalHeart.png";
import smilley from "@/assets/imgs/Smiley.png";
import sad from "@/assets/imgs/Sad.png";
import giraffe from "@/assets/imgs/Giraffe.png";
import PopUp from "@/components/PopUp";

export default function Buttons() {
  const [selectedComponent, setSelectedComponent] = useState("");
  const [selectedButton, setSelectedButton] = useState("");
  const [selectedCard, setSelectedCard] = useState("");

  const {
    // Valores individuais de RGB e seus setters (mantidos para compatibilidade)
    valueR,
    valueG,
    valueB,
    setValueR,
    setValueG,
    setValueB,
    // Estado e manipuladores dos LED
    currentColor,
    handleClearL,
    handleSendL
  } = useLedRGB();

  const cardscomponents = [
    { id: "bigx", icon: <img src={bigx} alt="imagem bigx"/>, text: "X grande"},
    { id: "smalx", icon: <img src={smalx} alt="imagem smalx"/>, text: "X pequeno"},
    { id: "bigheart", icon: <img src={bigheart} alt="imagem bigheart"/>, text: "Coração grande"},
    { id: "smalheart", icon: <img src={smalheart} alt="imagem smalheart"/>, text: "Coração pequeno"},
    { id: "smilley", icon: <img src={smilley} alt="imagem smilley"/>, text: "Carinha feliz"},
    { id: "sad", icon: <img src={sad} alt="imagem sad"/>, text: "Carinha triste"},
    { id: "giraffe", icon: <img src={giraffe} alt="imagem giraffe"/>, text: "Girafa"}
  ];

  const buttonscomponents = [
    { id: "botaoa", label: "Botão A" },
    { id: "botaob", label: "Botão B" }
  ]

  const components = [
    { id: "neopixel", label: "Neopixel Personalizado" },
    { id: "ledrgb", label: "LED RGB" },
    { id: "buzzera", label: "Buzzer A" },
    { id: "buzzerb", label: "Buzzer B" }
  ];

  const [popup, setPopup] = useState({
    isOpen: false,
    message: ''
  });

  const closePopup = () => {
    setPopup({ isOpen: false, message: '' });
  };

  const [valueN, onChangeN] = useState(0);
  const [valueV, onChangeV] = useState(0);

  const handleClear = () => {
    if (selectedComponent === "ledrgb") {
      handleClearL();
    } else if (selectedComponent === "buzzera" || selectedComponent === "buzzerb") {
      onChangeN(0);
      onChangeV(0);
    }
  }

  const handleSend = () => {
    if(selectedButton === ""){
      setPopup({
        isOpen: true,
        message: "você precisa escolher um dos botões"
      });
      return;
    }
    let json;
    if (selectedComponent === "neopixel") {
      json = JSON.stringify({ [selectedComponent]: [selectedCard] }, null, 3);
    } else if (selectedComponent === "ledrgb") {
      json = handleSendL();
    } else if (selectedComponent === "buzzera" || selectedComponent === "buzzerb") {
      json = JSON.stringify({ [selectedComponent]: [valueN, valueV] }, null, 3);
    } else{
      setPopup({
        isOpen: true,
        message: "você precisa escolher um dos componentes"
      });
      return;
    }

    const jsonComplet = JSON.stringify({
      "botões": { [selectedButton]: [json] }
    }, null, 3)
    return jsonComplet;
  }

  const renderDynamicContent = () => {
    if (selectedComponent === "neopixel") {
      return (
        <div>
          <Cards
            cards={cardscomponents}
            onSelect={setSelectedCard}
            value={selectedCard}
          />
          {/* Botões de ação */}
          <div className='flex flex-row justify-center gap-3 mt-3'>
            <Button onClick={handleSend}>Enviar</Button>
          </div>
        </div>
      );
    }
    
    if (selectedComponent === "ledrgb") {
      return (
        <div className="h-screen flex flex-col items-center gap-5">
          <div className="mb-4">
            <LED 
              id="single-led" 
              color={currentColor}
              selected={false}
            />
          </div>
          
          {/* ColorPicker para ajustar os valores RGB */}
          <ColorPicker
            valueR={valueR}
            valueG={valueG}
            valueB={valueB}
            onChangeR={setValueR}
            onChangeG={setValueG}
            onChangeB={setValueB}
            showLabels={true}
            showValues={true}
          />
          
          {/* Botões de ação */}
          <div className='flex flex-row justify-center gap-3 mt-3'>
            <Button variant="whitePink" onClick={handleClear}>Limpar</Button>
            <Button onClick={handleSend}>Enviar</Button>
          </div>
        </div>
      );
    }
    
    if (selectedComponent === "buzzera" || selectedComponent === "buzzerb") {
      return (
        <div className="mt-6 p-4 bg-gray-50 rounded-lg items-center">
          <Slider 
            variant="numeric" 
            value={valueN} 
            onChange={onChangeN}
            label={true ? 'Hz' : undefined}
            showValue={true}
            width='w-250'
            min={0}
            max={5000}
          />
          <Slider 
            variant="volume" 
            value={valueV} 
            onChange={onChangeV}
            label={true ? 'Vol' : undefined}
            showValue={true}
            width='w-250'
            min={0}
            max={100}
          />
          {/* Botões de ação */}
          <div className='flex flex-row justify-center gap-3 mt-3'>
            <Button variant="whitePink" onClick={handleClear}>Limpar</Button>
            <Button onClick={handleSend}>Enviar</Button>
          </div>
        </div>
      );
    }
    
    // Default case - quando nenhuma opção válida é selecionada
    return (
      <div className="mt-6 p-4 text-center">
        <p className="text-gray-500">Selecione uma opção acima para ver o conteúdo</p>
      </div>
    );
  };
  
  return (
    <div className="flex flex-col">
      <Header title="Botões" 
        showIdeaButton={true}
        ideaButtonPath="/components/botoes/info" />
      <main className="h-screen flex flex-col items-center gap-1">
        <h2 className="text-ubuntu text-md mb-5 text-center">
          Escolha um  botão e defina o que ele faz quando for pressionado
        </h2>
        <Selecter
          options={buttonscomponents}
          onSelect={setSelectedButton}
          value={selectedButton}
        />
        <DropdownSelector
          options={components}
          placeholder="Selecione um componente"
          onSelect={setSelectedComponent}
          value={selectedComponent}
        />
        <PopUp
          isOpen={popup.isOpen}
          onClose={closePopup}
          message={popup.message}
        />

        {/* Conteúdo Dinâmico */}
        {renderDynamicContent()}
      </main>
    </div>
  );
}
=======

export default function Buttons() {
  return (
    <div className="flex flex-col">
      <Header title="Microfone" showIdeaButton={false} />
      <main className="h-screen flex flex-col items-center justify-center gap-3.5">
        <h2 className="text-ubuntu font-bold text-md mb-5">Em construção!</h2>
      </main>
    </div>
  );
}
>>>>>>> b8bcedc5
<|MERGE_RESOLUTION|>--- conflicted
+++ resolved
@@ -1,5 +1,4 @@
 import { Header } from "@/components/Header";
-<<<<<<< HEAD
 import DropdownSelector from "@/components/DropdownSelector";
 import Selecter from "@/components/Selecter";
 import { useState } from "react";
@@ -229,17 +228,4 @@
       </main>
     </div>
   );
-}
-=======
-
-export default function Buttons() {
-  return (
-    <div className="flex flex-col">
-      <Header title="Microfone" showIdeaButton={false} />
-      <main className="h-screen flex flex-col items-center justify-center gap-3.5">
-        <h2 className="text-ubuntu font-bold text-md mb-5">Em construção!</h2>
-      </main>
-    </div>
-  );
-}
->>>>>>> b8bcedc5
+}