--- conflicted
+++ resolved
@@ -239,107 +239,12 @@
     <div className="h-screen flex flex-col bg-background">
       <Header title="" showIdeaButton={false} />
       <div className="h-screen flex flex-col items-center justify-center gap-3.5 p-4">
-<<<<<<< HEAD
-        <h1 className="text-ubuntu px-8 font-medium text-lg text-center text-heading">
-          {isConnected
-            ? "Você está conectado à placa"
-            : "Antes de começar, primeiro conecte-se com a placa"}
-        </h1>
-
-        {error && (
-          <div className="bg-error/10 border border-error text-error px-4 py-3 rounded">
-            {error}
-          </div>
-        )}
-
-        {!isConnected && (
-          <div className="w-full max-w-md">
-            <div className="mb-4">
-              <h2 className="text-ubuntu font-medium mb-2 text-heading">
-                Escolha o método de conexão:
-              </h2>
-              <div className="flex gap-4">
-                <label className="flex items-center text-text">
-                  <input
-                    type="radio"
-                    name="connectionType"
-                    checked={selectedConnectionType === "cable"}
-                    onChange={() => setSelectedConnectionType("cable")}
-                    className="mr-2"
-                  />
-                  Conexão via cabo
-                </label>
-                <label className="flex items-center text-text">
-                  <input
-                    type="radio"
-                    name="connectionType"
-                    checked={selectedConnectionType === "bluetooth"}
-                    onChange={() => setSelectedConnectionType("bluetooth")}
-                    className="mr-2"
-                  />
-                  Conexão Bluetooth
-                </label>
-              </div>
-            </div>
-
-            {selectedConnectionType === "bluetooth" && (
-              <div className="mb-4">
-                <div className="flex items-center gap-2 mb-2">
-                  <Button
-                    onClick={handleScan}
-                    disabled={scanning}
-                    variant="outline"
-                    className="text-sm"
-                  >
-                    {scanning ? "Buscando..." : "Buscar dispositivos"}
-                  </Button>
-                  {scanning && (
-                    <span className="text-sm text-text">
-                      Isso pode levar alguns segundos...
-                    </span>
-                  )}
-                </div>
-
-                <div className="mt-2 border border-neutral-palette-30 rounded-md p-2 max-h-32 overflow-y-auto">
-                  <h3 className="text-sm font-semibold mb-1 text-heading">
-                    Dispositivos disponíveis:
-                  </h3>
-                  {availableDevices.length === 0 ? (
-                    <p className="text-sm text-text">
-                      Nenhum dispositivo encontrado
-                    </p>
-                  ) : (
-                    <ul className="space-y-1">
-                      {availableDevices.map((device) => (
-                        <li key={device.address} className="flex items-center">
-                          <label className="flex items-center text-sm text-text">
-                            <input
-                              type="radio"
-                              name="bluetoothDevice"
-                              value={device.address}
-                              checked={selectedDevice === device.address}
-                              onChange={() => setSelectedDevice(device.address)}
-                              className="mr-2"
-                            />
-                            {device.name || device.id}
-                          </label>
-                        </li>
-                      ))}
-                    </ul>
-                  )}
-                </div>
-              </div>
-            )}
-          </div>
-        )}
-=======
         <h1 className="text-ubuntu px-8 font-medium text-lg text-center">
           {isConnected ? MESSAGES.connected : MESSAGES.disconnected}
         </h1>
 
         {renderErrorMessage()}
         {renderConnectionForm()}
->>>>>>> 162552cc
 
         <Button
           onClick={handleConnection}
