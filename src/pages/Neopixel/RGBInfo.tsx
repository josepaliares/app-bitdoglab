import { useState } from "react";
import { Button } from "@/components/ui/button";
import { useNavigate } from "react-router-dom";
import { Header } from "@/components/Header";
import LED from "@/components/LED";
import ColorPicker from "@/components/ColorPicker";

/**
 * RGBInfo - Componente para demonstrar a formação de cores RGB
 * 
 * @returns {JSX.Element} - O componente RGBInfo renderizado
 */
export default function RGBInfo() {
  const navigate = useNavigate();
  
  // Estados para controlar os valores RGB
  const [valueR, setValueR] = useState(0);
  const [valueG, setValueG] = useState(0);
  const [valueB, setValueB] = useState(0);

  // Calcular as cores individuais e combinadas
  const redColor = `rgb(${valueR}, 0, 0)`;
  const greenColor = `rgb(0, ${valueG}, 0)`;
  const blueColor = `rgb(0, 0, ${valueB})`;
  const combinedColor = `rgb(${valueR}, ${valueG}, ${valueB})`;

  return (
    <>
<<<<<<< HEAD
      <Header
        title=""
        showIdeaButton={false}
      />
=======
      <div className="absolute top-5 left-5">
        <Button variant="blue" onClick={() => navigate(-1)}>
          Voltar
        </Button>
      </div>
>>>>>>> b8bcedc5

      <div className="h-screen flex flex-col items-center gap-3.5">
        <h1 className="text-ubuntu font-bold text-lg">Como a cor é formada?</h1>
        
        {/* ColorPicker para ajustar os valores RGB */}
        <ColorPicker
          valueR={valueR}
          valueG={valueG}
          valueB={valueB}
          onChangeR={setValueR}
          onChangeG={setValueG}
          onChangeB={setValueB}
          showLabels={true}
          showValues={true}
        />

        {/* Demonstração visual dos LEDs */}
        <div className="flex flex-row gap-3 mt-6 items-center">
          {/* LED Vermelho */}
          <LED id="red-led" color={redColor} />
          
          {/* Sinal de + */}
          <span className="text-2xl font-bold text-black self-center">+</span>
          
          {/* LED Verde */}
          <LED id="green-led" color={greenColor} />
          
          {/* Sinal de + */}
          <span className="text-2xl font-bold text-black self-center">+</span>
          
          {/* LED Azul */}
          <LED id="blue-led" color={blueColor} />
          
          {/* Sinal de = */}
          <span className="text-2xl font-bold text-black self-center">=</span>
          
          {/* LED combinado (resultante) */}
          <LED 
            id="combined-led" 
            color={combinedColor} 
          />
        </div>

        <h3 className="text-ubuntu font-regular text-sm text-center mt-10 mb-10 pl-2 pr-2">
          Todas as cores podem ser vistas como uma "mistura" de vermelho, verde e azul!
        </h3>
        
        <Button onClick={() => navigate(-2)}>Teste você mesmo!</Button>
      </div>
    </>
  );
}<|MERGE_RESOLUTION|>--- conflicted
+++ resolved
@@ -1,91 +1,71 @@
-import { useState } from "react";
+import React from 'react';
 import { Button } from "@/components/ui/button";
 import { useNavigate } from "react-router-dom";
 import { Header } from "@/components/Header";
-import LED from "@/components/LED";
-import ColorPicker from "@/components/ColorPicker";
+import bluetooth from "@/assets/imgs/bluetooth.png";
+import touch from "@/assets/imgs/touch.png";
+import LED from "../../../public/assets/LED.svg";
+import FlowDiagram from '@/components/FlowDiagram';
+import type { FlowStep } from "@/components/FlowDiagram";
 
-/**
- * RGBInfo - Componente para demonstrar a formação de cores RGB
- * 
- * @returns {JSX.Element} - O componente RGBInfo renderizado
- */
-export default function RGBInfo() {
+export default function NeopixelInfo(): React.ReactElement {
   const navigate = useNavigate();
-  
-  // Estados para controlar os valores RGB
-  const [valueR, setValueR] = useState(0);
-  const [valueG, setValueG] = useState(0);
-  const [valueB, setValueB] = useState(0);
 
-  // Calcular as cores individuais e combinadas
-  const redColor = `rgb(${valueR}, 0, 0)`;
-  const greenColor = `rgb(0, ${valueG}, 0)`;
-  const blueColor = `rgb(0, 0, ${valueB})`;
-  const combinedColor = `rgb(${valueR}, ${valueG}, ${valueB})`;
+  // Definindo os passos do fluxograma com tipagem
+  const flowSteps: FlowStep[] = [
+    {
+      icon: (
+        <div
+          className="w-12 aspect-square bg-black mask mask-center mask-no-repeat mask-contain"
+          style={{
+            WebkitMaskImage: `url(${LED})`,
+            maskImage: `url(${LED})`,
+          }}
+        />
+      ),
+      text: "Usuário toca no LED(x,y)"
+    },
+    {
+      icon: <img src={touch} alt="imagem touch"/>,
+      text: "Seleciona uma cor"
+    },
+    {
+      icon: <Button>Enviar</Button>,
+      text: "Clica em \"Enviar\"",
+      className: "items-center" // Classe extra para ajustar a posição do texto
+    },
+    {
+      icon: <img src={bluetooth} alt="imagem bluetooth"/>,
+      text: "Placa recebe via Bluetooth"
+    },
+    {
+      icon: (
+        <div
+          className="w-12 aspect-square bg-gradient-to-bl from-pink-30 to-blue-30 mask mask-center mask-no-repeat mask-contain"
+          style={{
+            WebkitMaskImage: `url(${LED})`,
+            maskImage: `url(${LED})`,
+          }}
+        />
+      ),
+      text: "LED(x,y) muda para a cor selecionada"
+    }
+  ];
 
   return (
     <>
-<<<<<<< HEAD
       <Header
         title=""
         showIdeaButton={false}
       />
-=======
-      <div className="absolute top-5 left-5">
-        <Button variant="blue" onClick={() => navigate(-1)}>
-          Voltar
+      <div className="h-screen flex flex-col items-center gap-3.5">
+        <h2 className="text-ubuntu font-medium text-lg mb-1">Como Funciona?</h2>
+        {/* Usando o componente FlowDiagram para renderizar o fluxograma */}
+        <FlowDiagram steps={flowSteps} />
+        
+        <Button className="mb-1" onClick={() => navigate("/components/neopixel/rgb-info")}>
+          Como funciona o RGB?
         </Button>
-      </div>
->>>>>>> b8bcedc5
-
-      <div className="h-screen flex flex-col items-center gap-3.5">
-        <h1 className="text-ubuntu font-bold text-lg">Como a cor é formada?</h1>
-        
-        {/* ColorPicker para ajustar os valores RGB */}
-        <ColorPicker
-          valueR={valueR}
-          valueG={valueG}
-          valueB={valueB}
-          onChangeR={setValueR}
-          onChangeG={setValueG}
-          onChangeB={setValueB}
-          showLabels={true}
-          showValues={true}
-        />
-
-        {/* Demonstração visual dos LEDs */}
-        <div className="flex flex-row gap-3 mt-6 items-center">
-          {/* LED Vermelho */}
-          <LED id="red-led" color={redColor} />
-          
-          {/* Sinal de + */}
-          <span className="text-2xl font-bold text-black self-center">+</span>
-          
-          {/* LED Verde */}
-          <LED id="green-led" color={greenColor} />
-          
-          {/* Sinal de + */}
-          <span className="text-2xl font-bold text-black self-center">+</span>
-          
-          {/* LED Azul */}
-          <LED id="blue-led" color={blueColor} />
-          
-          {/* Sinal de = */}
-          <span className="text-2xl font-bold text-black self-center">=</span>
-          
-          {/* LED combinado (resultante) */}
-          <LED 
-            id="combined-led" 
-            color={combinedColor} 
-          />
-        </div>
-
-        <h3 className="text-ubuntu font-regular text-sm text-center mt-10 mb-10 pl-2 pr-2">
-          Todas as cores podem ser vistas como uma "mistura" de vermelho, verde e azul!
-        </h3>
-        
-        <Button onClick={() => navigate(-2)}>Teste você mesmo!</Button>
       </div>
     </>
   );
