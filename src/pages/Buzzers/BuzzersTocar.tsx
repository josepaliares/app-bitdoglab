--- conflicted
+++ resolved
@@ -15,11 +15,7 @@
         showIdeaButton={true}
         ideaButtonPath="/components/buzzers/info"
       />
-<<<<<<< HEAD
       <div className="flex-1 flex flex-col items-center justify-between overflow-y-auto pb-4 bg-background">
-=======
-      <div className="flex-1 flex flex-col items-center overflow-y-auto pb-4">
->>>>>>> 7ba4faf8
         <div className="flex flex-col items-center gap-3.5 w-full">
           <h3 className="text-ubuntu text-text font-medium text-lg mb-1">Escolha uma nota e seu tom</h3>
           <Slider
