--- conflicted
+++ resolved
@@ -15,23 +15,9 @@
         showIdeaButton={true}
         ideaButtonPath="/components/buzzers/info"
       />
-<<<<<<< HEAD
-      <div className="h-screen flex flex-col items-center gap-3.5 bg-background">
-        <h3 className="text-ubuntu text-text font-medium text-lg mb-1">Escolha uma nota e seu tom</h3>
-        <Slider
-          variant="pianoTones"
-          value={octave}
-          onChange={setOctave}
-          showValue={false}
-        />
-        <Piano 
-          onKeyPress={handleNotePress} 
-          onKeyRelease={handleNoteRelease}
-        />
-=======
-      <div className="flex-1 flex flex-col items-center justify-between overflow-y-auto pb-4">
+      <div className="flex-1 flex flex-col items-center justify-between overflow-y-auto pb-4 bg-background">
         <div className="flex flex-col items-center gap-3.5 w-full">
-          <h5 className="text-sm font-regular text-ubuntu">Escolha uma nota e a sua oita</h5>
+          <h3 className="text-ubuntu text-text font-medium text-lg mb-1">Escolha uma nota e seu tom</h3>
           <Slider
             variant="pianoTones"
             value={octave}
@@ -45,7 +31,6 @@
             onKeyRelease={handleNoteRelease}
           />
         </div>
->>>>>>> 162552cc
       </div>
     </div>
   );
